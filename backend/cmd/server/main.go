package main

import (
	"context"
	"log"
	"math"
	"net/http"
	"os"
	"sync"
	"time"

	"github.com/gorilla/websocket"

	pb "x-cells/backend/internal/physics/generated"
	"x-cells/backend/internal/transport"
)

// Константы для террейна
const (
	// Физические размеры террейна в мире
	terrainPhysicalWidth = 100.0
	terrainPhysicalDepth = 100.0

	// Размеры сетки террейна
	terrainGridSize  = 128 // Одинаковая детализация для соответствия примеру three.js
	terrainHalfWidth = terrainGridSize / 2
	terrainHalfDepth = terrainGridSize / 2

	// Диапазон высот
	terrainMinHeight = -2.0
	terrainMaxHeight = 8.0
)

// Object - локальная структура хранения
type Object struct {
	ID         string    `json:"id"`
	ObjectType string    `json:"object_type"`
	X          float32   `json:"x"`
	Y          float32   `json:"y"`
	Z          float32   `json:"z"`
	Mass       float32   `json:"mass"`
	Radius     float32   `json:"radius"`
	Width      float32   `json:"width"`
	Height     float32   `json:"height"`
	Depth      float32   `json:"depth"`
	Color      string    `json:"color"`
	HeightData []float32 `json:"height_data,omitempty"`
	HeightmapW int32     `json:"heightmap_w,omitempty"`
	HeightmapH int32     `json:"heightmap_h,omitempty"`
	ScaleX     float32   `json:"scale_x,omitempty"`
	ScaleY     float32   `json:"scale_y,omitempty"`
	ScaleZ     float32   `json:"scale_z,omitempty"`
	MinHeight  float32   `json:"min_height,omitempty"`
	MaxHeight  float32   `json:"max_height,omitempty"`
	PhysicsBy  string    `json:"physics_by"`
}

var (
	objects      = make(map[string]*Object)
	objectsMutex sync.Mutex
	upgrader     = websocket.Upgrader{CheckOrigin: func(r *http.Request) bool { return true }}
)

// func generateTrees(count int) {
// 	for i := 0; i < count; i++ {
// 		x := float32(rand.Intn(200) - 100)
// 		z := float32(rand.Intn(200) - 100)
// 		tree := generateTree(x, z)
// 		createTreeInGo(tree)
// 	}
// }

// createObjectInGo - создаём объект в локальном maps и через gRPC
func createObjectInGo(obj *Object, client pb.PhysicsClient) {
	objectsMutex.Lock()
	objects[obj.ID] = obj
	objectsMutex.Unlock()

	// Создаем базовый запрос
	request := &pb.CreateObjectRequest{
		Id: obj.ID,
		Position: &pb.Vector3{
			X: obj.X,
			Y: obj.Y,
			Z: obj.Z,
		},
		Rotation: &pb.Quaternion{
			X: 0,
			Y: 0,
			Z: 0,
			W: 1, // Идентичное вращение
		},
	}

	// Создаем ShapeDescriptor в зависимости от типа объекта
	shapeDesc := &pb.ShapeDescriptor{}

	switch obj.ObjectType {
	case "sphere":
		shapeDesc.Type = pb.ShapeDescriptor_SPHERE
		shapeDesc.Shape = &pb.ShapeDescriptor_Sphere{
			Sphere: &pb.SphereData{
				Radius: obj.Radius,
				Mass:   obj.Mass,
				Color:  obj.Color,
			},
		}

	case "box":
		shapeDesc.Type = pb.ShapeDescriptor_BOX
		shapeDesc.Shape = &pb.ShapeDescriptor_Box{
			Box: &pb.BoxData{
				Width:  obj.Width,
				Height: obj.Height,
				Depth:  obj.Depth,
				Mass:   obj.Mass,
				Color:  obj.Color,
			},
		}

	case "terrain":
		shapeDesc.Type = pb.ShapeDescriptor_TERRAIN
		shapeDesc.Shape = &pb.ShapeDescriptor_Terrain{
			Terrain: &pb.TerrainData{
				Width:     obj.HeightmapW,
				Depth:     obj.HeightmapH,
				Heightmap: obj.HeightData,
				ScaleX:    obj.ScaleX,
				ScaleY:    obj.ScaleY,
				ScaleZ:    obj.ScaleZ,
			},
		}

	default:
		log.Printf("[Go] Неизвестный тип объекта: %s", obj.ObjectType)
		return
	}

	request.Shape = shapeDesc

	// Отправляем запрос в C++ сервер
	_, err := client.CreateObject(context.Background(), request)
	if err != nil {
		log.Printf("[Go] Ошибка создания объекта: %v", err)
		return
	}
}

// Генерация данных террейна - реализуем точно так же, как в примере three.js
func generateTerrainData(w, h int) []float32 {
	data := make([]float32, w*h)

	// Центр сетки
	w2 := float64(w) / 2.0
	d2 := float64(h) / 2.0

	// Параметры волн
	phaseMult := 12.0
	heightRange := terrainMaxHeight - terrainMinHeight

	for j := 0; j < h; j++ {
		for i := 0; i < w; i++ {
			// Нормализуем координаты относительно центра
			nx := float64(i-int(w2)) / w2
			nz := float64(j-int(d2)) / d2

			// Вычисляем нормализованное расстояние от центра
			radius := math.Sqrt(nx*nx + nz*nz)

			// Создаем круговую волну и масштабируем её в нужный диапазон высот
			// Точно такая же формула как в примере three.js
			height := (math.Sin(radius*phaseMult)+1.0)*0.5*heightRange + terrainMinHeight
			data[j*w+i] = float32(height)
		}
	}

	return data
}

// Стриминг состояния объектов
func streamStates(ws *websocket.Conn, client pb.PhysicsClient) {
	ticker := time.NewTicker(50 * time.Millisecond)
	defer ticker.Stop()

	for range ticker.C {
		objectsMutex.Lock()
		for _, obj := range objects {
			// Запрашиваем состояние у C++
			stateResp, err := client.GetObjectState(context.Background(), &pb.GetObjectStateRequest{
				Id: obj.ID,
			})
			if err != nil {
				log.Printf("[Go] Ошибка получения состояния: %v", err)
				continue
			}

			if stateResp.Status == "OK" && stateResp.State != nil {
				// Отправляем обновление клиенту
				msg := map[string]interface{}{
					"type": "update",
					"id":   obj.ID,
					"x":    stateResp.State.Position.X,
					"y":    stateResp.State.Position.Y,
					"z":    stateResp.State.Position.Z,
					"qx":   stateResp.State.Rotation.X,
					"qy":   stateResp.State.Rotation.Y,
					"qz":   stateResp.State.Rotation.Z,
					"qw":   stateResp.State.Rotation.W,
				}
				if err := ws.WriteJSON(msg); err != nil {
					log.Printf("[Go] Ошибка отправки JSON: %v", err)
					objectsMutex.Unlock()
					return
				}
			}
		}
		objectsMutex.Unlock()
	}
}

// Обработка WebSocket соединений
func wsHandler(w http.ResponseWriter, r *http.Request, client pb.PhysicsClient) {
	ws, err := upgrader.Upgrade(w, r, nil)
	if err != nil {
		log.Println("[Go] Upgrade error:", err)
		return
	}
	defer ws.Close()

	// Отправляем существующие объекты клиенту
	if err := sendCreateForAllObjects(ws); err != nil {
		log.Println("[Go] sendCreateForAllObjects error:", err)
		return
	}

<<<<<<< HEAD
	sphereObj1 := &Object{
=======
	// Размещаем сферу над террейном на достаточной высоте
	sphereObj := &Object{
>>>>>>> f98df64f
		ID:         "mainPlayer1",
		ObjectType: "sphere",
		X:          0,
		Y:          terrainMaxHeight + 50, // Размещаем выше максимальной высоты террейна
		Z:          0,
		Mass:       float32(1.0),
		Radius:     float32(1.0),
		Color:      "#ff0000",
<<<<<<< HEAD
		PhysicsBy:  "ammo",
=======
		PhysicsBy:  "bullet",
>>>>>>> f98df64f
	}
	createObjectInGo(sphereObj1, client)

	if err := ws.WriteJSON(sphereObj1); err != nil {
		log.Println("[Go] Error sending sphere creation message:", err)
		return
	}

	sphereObj2 := &Object{
		ID:         "mainPlayer2",
		ObjectType: "sphere",
		X:          -10,
		Y:          terrainMaxHeight + 50, // Размещаем выше максимальной высоты террейна
		Z:          0,
		Mass:       float32(1.0),
		Radius:     float32(1.0),
		Color:      "#00ff00",
		PhysicsBy:  "both",
	}
	createObjectInGo(sphereObj2, client)

	if err := ws.WriteJSON(sphereObj2); err != nil {
		log.Println("[Go] Error sending sphere creation message:", err)
		return
	}

	sphereObj3 := &Object{
		ID:         "mainPlayer3",
		ObjectType: "sphere",
		X:          10,
		Y:          terrainMaxHeight + 50, // Размещаем выше максимальной высоты террейна
		Z:          0,
		Mass:       float32(1.0),
		Radius:     float32(1.0),
		Color:      "#0000ff",
		PhysicsBy:  "bullet",
	}
	createObjectInGo(sphereObj3, client)

	if err := ws.WriteJSON(sphereObj3); err != nil {
		log.Println("[Go] Error sending sphere creation message:", err)
		return
	}

	// Стримим состояние объектов
	go streamStates(ws, client)

	// Обрабатываем входящие команды
	for {
		var input struct {
			Type string `json:"type"`
			Cmd  string `json:"cmd,omitempty"`
		}
		if err := ws.ReadJSON(&input); err != nil {
			log.Println("[Go] WS read error:", err)
			break
		}

		// Обработка команд
		if input.Type == "cmd" {
			var impulse pb.Vector3
			switch input.Cmd {
			case "LEFT":
				impulse.X = -5
			case "RIGHT":
				impulse.X = 5
			case "UP":
				impulse.Z = -5
			case "DOWN":
				impulse.Z = 5
			case "SPACE":
				impulse.Y = 10
			}

			// Применяем импульс только к серверной сфере
			_, err := client.ApplyImpulse(context.Background(), &pb.ApplyImpulseRequest{
				Id:      "mainPlayer1",
				Impulse: &impulse,
			})
			if err != nil {
				log.Printf("[Go] Ошибка применения импульса: %v", err)
			} else {
				log.Printf("[Go] Применен импульс к: (%f, %f, %f)",
					impulse.X, impulse.Y, impulse.Z)
			}

			_, err2 := client.ApplyImpulse(context.Background(), &pb.ApplyImpulseRequest{
				Id:      "mainPlayer2", // Всегда используем ID серверной сферы
				Impulse: &impulse,
			})
			if err2 != nil {
				log.Printf("[Go] Ошибка применения импульса: %v", err2)
			} else {
				log.Printf("[Go] Применен импульс к: (%f, %f, %f)",
					impulse.X, impulse.Y, impulse.Z)
			}

			_, err3 := client.ApplyImpulse(context.Background(), &pb.ApplyImpulseRequest{
				Id:      "mainPlayer3", // Всегда используем ID серверной сферы
				Impulse: &impulse,
			})
			if err2 != nil {
				log.Printf("[Go] Ошибка применения импульса: %v", err3)
			} else {
				log.Printf("[Go] Применен импульс к: (%f, %f, %f)",
					impulse.X, impulse.Y, impulse.Z)
			}
		}
	}
}

func sendCreateForAllObjects(ws *websocket.Conn) error {
	objectsMutex.Lock()
	defer objectsMutex.Unlock()

	// for _, obj := range objects {
	// 	if obj.ObjectType == "tree" {
	// 		tree := generateTree(obj.X, obj.Z) // Генерируем дерево из текущего объекта
	// 		if err := sendCreateTree(ws, tree); err != nil {
	// 			return err
	// 		}
	// 	}
	// }

	for _, obj := range objects {
		msg := map[string]interface{}{
			"type":        "create",
			"id":          obj.ID,
			"object_type": obj.ObjectType,
			"x":           obj.X,
			"y":           obj.Y,
			"z":           obj.Z,
			"mass":        obj.Mass,
			"radius":      obj.Radius,
			"width":       obj.Width,
			"height":      obj.Height,
			"depth":       obj.Depth,
			"color":       obj.Color,
		}
		if obj.ObjectType == "terrain" {
			msg["height_data"] = obj.HeightData
			msg["heightmap_w"] = obj.HeightmapW
			msg["heightmap_h"] = obj.HeightmapH
			msg["scale_x"] = obj.ScaleX
			msg["scale_y"] = obj.ScaleY
			msg["scale_z"] = obj.ScaleZ
			msg["min_height"] = obj.MinHeight
			msg["max_height"] = obj.MaxHeight
		}

		if err := ws.WriteJSON(msg); err != nil {
			return err
		}
	}

	return nil
}

// Основная функция
func main() {
	ctx := context.Background()

	// Инициализация физического клиента
	physicsClient, err := transport.NewPhysicsClient(ctx, "localhost:50051")
	if err != nil {
		log.Fatalf("Failed to create physics client: %v", err)
	}
	defer physicsClient.Close()

	// Создаем террейн
	terrainData := generateTerrainData(terrainGridSize, terrainGridSize)
	terrain := &Object{
		ID:         "terrain1",
		ObjectType: "terrain",
		X:          0,
		Y:          0,
		Z:          0,
		HeightData: terrainData,
		HeightmapW: terrainGridSize,
		HeightmapH: terrainGridSize,
		Color:      "#5c8a50",
		Mass:       0,
		ScaleX:     float32(terrainPhysicalWidth / float64(terrainGridSize-1)),
		ScaleY:     1.0,
		ScaleZ:     float32(terrainPhysicalDepth / float64(terrainGridSize-1)),
		MinHeight:  terrainMinHeight,
		MaxHeight:  terrainMaxHeight,
	}
	createObjectInGo(terrain, physicsClient)

	// Генерируем деревья
	//generateTrees(50)

	// Настройка HTTP маршрутов
	http.HandleFunc("/ws", func(w http.ResponseWriter, r *http.Request) {
		wsHandler(w, r, physicsClient)
	})

	// Специальный обработчик для файлов Ammo.js
	http.HandleFunc("/ammo/", func(w http.ResponseWriter, r *http.Request) {
		w.Header().Set("Content-Type", "application/javascript")
		w.Header().Set("Access-Control-Allow-Origin", "*")

		// Добавляем заголовки для кэширования
		w.Header().Set("Cache-Control", "public, max-age=31536000")
		w.Header().Set("Vary", "Accept-Encoding")

		// Путь к статическим файлам
		staticDir := "../../../dist"
		http.ServeFile(w, r, staticDir+r.URL.Path)
	})

	// Добавим проверку существования директории
	staticDir := "../../../dist"
	if _, err := os.Stat(staticDir); os.IsNotExist(err) {
		log.Printf("Warning: Directory %s does not exist", staticDir)
	}

	// Обработчик для остальных статических файлов
	fs := http.FileServer(http.Dir(staticDir))
	http.Handle("/", http.StripPrefix("/", fs))

	log.Printf("Serving static files from: %s\n", staticDir)
	log.Println("Server starting on :8080")
	if err := http.ListenAndServe(":8080", nil); err != nil {
		log.Fatal(err)
	}
}<|MERGE_RESOLUTION|>--- conflicted
+++ resolved
@@ -233,12 +233,8 @@
 		return
 	}
 
-<<<<<<< HEAD
+
 	sphereObj1 := &Object{
-=======
-	// Размещаем сферу над террейном на достаточной высоте
-	sphereObj := &Object{
->>>>>>> f98df64f
 		ID:         "mainPlayer1",
 		ObjectType: "sphere",
 		X:          0,
@@ -247,11 +243,7 @@
 		Mass:       float32(1.0),
 		Radius:     float32(1.0),
 		Color:      "#ff0000",
-<<<<<<< HEAD
 		PhysicsBy:  "ammo",
-=======
-		PhysicsBy:  "bullet",
->>>>>>> f98df64f
 	}
 	createObjectInGo(sphereObj1, client)
 
