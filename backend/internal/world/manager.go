--- conflicted
+++ resolved
@@ -4,25 +4,16 @@
 
 // Manager управляет объектами игрового мира
 type Manager struct {
-<<<<<<< HEAD
-	objects map[string]*WorldObject
-	mu      sync.RWMutex
-=======
 	objects      map[string]*Object
 	worldObjects map[string]*WorldObject
 	mu           sync.RWMutex
->>>>>>> 029a7a68
 }
 
 // NewManager создает новый экземпляр Manager
 func NewManager() *Manager {
 	return &Manager{
-<<<<<<< HEAD
-		objects: make(map[string]*WorldObject),
-=======
 		objects:      make(map[string]*Object),
 		worldObjects: make(map[string]*WorldObject),
->>>>>>> 029a7a68
 	}
 }
 
@@ -39,13 +30,6 @@
 func (m *Manager) AddWorldObject(obj *WorldObject) {
 	m.mu.Lock()
 	defer m.mu.Unlock()
-	m.objects[obj.ID] = obj
-}
-
-// AddWorldObject добавляет игровой объект в карты объектов
-func (m *Manager) AddWorldObject(obj *WorldObject) {
-	m.mu.Lock()
-	defer m.mu.Unlock()
 	m.objects[obj.ID] = obj.Object
 	m.worldObjects[obj.ID] = obj
 }
@@ -58,52 +42,9 @@
 	if !exists {
 		return nil, false
 	}
-	return obj.Object, exists
-}
-
-// GetWorldObject возвращает WorldObject по идентификатору
-func (m *Manager) GetWorldObject(id string) (*WorldObject, bool) {
-	m.mu.RLock()
-	defer m.mu.RUnlock()
-	obj, exists := m.objects[id]
 	return obj, exists
 }
 
-<<<<<<< HEAD
-// GetAllObjects возвращает все объекты из менеджера
-func (m *Manager) GetAllObjects() []*Object {
-	m.mu.RLock()
-	defer m.mu.RUnlock()
-
-	result := make([]*Object, 0, len(m.objects))
-	for _, obj := range m.objects {
-		result = append(result, obj.Object)
-	}
-	return result
-}
-
-// GetAllWorldObjects возвращает все WorldObject из менеджера
-func (m *Manager) GetAllWorldObjects() []*WorldObject {
-	m.mu.RLock()
-	defer m.mu.RUnlock()
-
-	result := make([]*WorldObject, 0, len(m.objects))
-	for _, obj := range m.objects {
-		result = append(result, obj)
-	}
-	return result
-}
-
-// UpdateObjectState обновляет позицию и вращение объекта
-func (m *Manager) UpdateObjectState(id string, position Vector3, rotation Quaternion) {
-	m.mu.Lock()
-	defer m.mu.Unlock()
-
-	if obj, exists := m.objects[id]; exists {
-		obj.Position = position
-		obj.Rotation = rotation
-	}
-=======
 // GetWorldObject возвращает игровой объект по ID
 func (m *Manager) GetWorldObject(id string) (*WorldObject, bool) {
 	m.mu.RLock()
@@ -148,5 +89,4 @@
 	defer m.mu.Unlock()
 	m.objects = make(map[string]*Object)
 	m.worldObjects = make(map[string]*WorldObject)
->>>>>>> 029a7a68
 }