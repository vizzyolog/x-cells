--- conflicted
+++ resolved
@@ -189,8 +189,4 @@
         document.addEventListener('DOMContentLoaded', updateSimStatus);
         
         // Периодически обновляем статус
-<<<<<<< HEAD
-        setInterval(updateSimStatus, 5000);</script><script defer="defer" src="bundle.c8895d9de70ff3625408.js"></script><script defer="defer" src="bundle.d3b1a6f11a28f2b68595.js"></script></body></html>
-=======
-        setInterval(updateSimStatus, 5000);</script><script defer="defer" src="bundle.c31aff4d4b24f2e16940.js"></script><script defer="defer" src="bundle.6b4e0e0d585c8833d29e.js"></script></body></html>
->>>>>>> 2dfe7b2a
+        setInterval(updateSimStatus, 5000);</script><script defer="defer" src="bundle.c8895d9de70ff3625408.js"></script><script defer="defer" src="bundle.d3b1a6f11a28f2b68595.js"></script></body></html>