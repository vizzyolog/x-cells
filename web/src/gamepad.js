import * as THREE from 'three';
import { getPhysicsConfig, checkConnectionState } from './network';
import { applyImpulseToSphere } from './physics';
import gameStateManager from './gamestatemanager.js';
import { showDirectionOnSphere, showNormalOnSphere } from './eyes.js'; // Импортируем систему глаз

// Константы для настройки поведения
const DEBUG_MODE = true; // Включает/выключает отладочные элементы (arrowHelper)
const MIN_ARROW_LENGTH = 10;
const MAX_ARROW_LENGTH = 150;
const SEND_INTERVAL = 50; // Синхронизируем с серверным интервалом
const ARROW_HEIGHT_OFFSET = 2; // Смещение стрелки по высоте над игроком
const RAY_UPDATE_INTERVAL = 50; // Синхронизируем с серверным интервалом
const KEY_FORCE = 2.0; // Значительно увеличиваем силу импульса для клавиатурного управления
const DEADZONE = 10.0; // Увеличенная мертвая зона - сопоставима со средним радиусом сферы (2-20)
const MIN_DEADZONE = 5.0; // Минимальная мертвая зона
const MAX_DEADZONE = 25.0; // Максимальная мертвая зона

let arrowHelper;
let lastSentPosition = new THREE.Vector3();
let lastSendTime = 0;
let raycaster = new THREE.Raycaster();
let mouse = new THREE.Vector2();
let cameraLastPosition = new THREE.Vector3();
let lastRayUpdateTime = 0;
let lastIntersectPoint = new THREE.Vector3();
let isMouseActive = true; // Флаг активности мыши над игровой областью (временно true для отладки)

// Флаги для клавиатурного управления
let keys = {
    w: false,
    a: false,
    s: false,
    d: false
};

// Переменные для хранения направления
let currentDirection = new THREE.Vector3();
let directionNeedsUpdate = false;
let terrainMeshRef = null;
let playerMeshRef = null;
let cameraRef = null;
let socketRef = null;

// Добавляем переменные для дебаунса
let lastLocalImpulseTime = 0;
const LOCAL_IMPULSE_INTERVAL = 50; // Синхронизируем с серверным интервалом

export function getArrowDirection() {
    return lastSentPosition.clone();
}

function initGamepad(camera, terrainMesh, playerMesh, socket, scene) {
    // Сохраняем ссылки на объекты для использования в других функциях
    terrainMeshRef = terrainMesh;
    playerMeshRef = playerMesh;
    cameraRef = camera;
    socketRef = socket;
    cameraLastPosition.copy(camera.position);
    
    // Создаем и добавляем arrowHelper в сцену
    arrowHelper = new THREE.ArrowHelper(
        new THREE.Vector3(0, 0, 1), // Начальное направление
        playerMesh.position,        // Начальная позиция
        MIN_ARROW_LENGTH,          // Длина стрелки (начальная)
        0xffff00                    // Цвет стрелки
    );
    
    // Добавляем arrowHelper в сцену только если DEBUG_MODE включен
    if (DEBUG_MODE) {
        scene.add(arrowHelper);
    }

    // Добавляем обработчики событий мыши и клавиатуры
    window.addEventListener('mousemove', onMouseMove);
    window.addEventListener('keydown', onKeyDown);
    window.addEventListener('keyup', onKeyUp);
    
    // Добавляем обработчики для отслеживания когда мышь покидает канвас
    const canvas = document.querySelector('canvas');
    if (canvas) {
        canvas.addEventListener('mouseenter', onMouseEnter);
        canvas.addEventListener('mouseleave', onMouseLeave);
        
        // Проверяем, находится ли мышь уже в канвасе при инициализации
        const rect = canvas.getBoundingClientRect();
        const mouseX = window.mouseX || window.innerWidth / 2;
        const mouseY = window.mouseY || window.innerHeight / 2;
        
        if (mouseX >= rect.left && mouseX <= rect.right && 
            mouseY >= rect.top && mouseY <= rect.bottom) {
            isMouseActive = true;
        }
    }
    
    // Запускаем анимацию для обновления стрелки и обработки клавиатурного ввода
    animate();

    function animate() {
        requestAnimationFrame(animate);
        
        // Обновляем стрелку если нужно и если она видима
        if (directionNeedsUpdate && DEBUG_MODE) {
            updateArrowHelper(playerMesh);
            directionNeedsUpdate = false;
        }
        
        // Проверяем, двигалась ли камера и нужно ли обновить луч
        const now = Date.now();
        if (isMouseActive && cameraRef && now - lastRayUpdateTime > RAY_UPDATE_INTERVAL) {
            // Если камера движется и мышь активна над игровой областью
            if (!cameraRef.position.equals(cameraLastPosition)) {
                // Обновляем луч с последних координат мыши
                updateRayFromLastMouse();
                cameraLastPosition.copy(cameraRef.position);
                lastRayUpdateTime = now;
            }
        }
        
        // Обрабатываем клавиатурное управление
        processKeyboardInput();
    }
    
    function processKeyboardInput() {
        if (!playerMeshRef || !socketRef) return;
        
        // Проверяем, если хотя бы одна клавиша нажата
        if (keys.w || keys.a || keys.s || keys.d) {
            // Создаем вектор направления на основе нажатых клавиш
            const direction = new THREE.Vector3(0, 0, 0);
            
            if (keys.w) direction.z -= 1;
            if (keys.s) direction.z += 1;
            if (keys.a) direction.x -= 1;
            if (keys.d) direction.x += 1;
            
            // Нормализуем направление, если оно не нулевое
            if (direction.length() > 0) {
                direction.normalize();
                
                // Экспортируем направление в глобальную переменную для глаз
                window.gamepadDirection = direction.clone();
                
                // Отправляем направление на сервер
                if (Date.now() - lastSendTime > SEND_INTERVAL) {
                    // Получаем текущую конфигурацию физики
                    const physicsConfig = getPhysicsConfig();
                    
                    // Используем множитель импульса из конфигурации, если она доступна
                    let keyForce = KEY_FORCE;
                    if (physicsConfig && physicsConfig.impulse_multiplier) {
                        keyForce = (physicsConfig.base_impulse); // Увеличиваем в 8 раз базовый импульс
                    } else {
                        keyForce = KEY_FORCE; // Или увеличиваем в 4 раза значение по умолчанию
                    }
                    
                    // Отправляем импульс на сервер
                    sendDirectionToServer(direction, keyForce, socketRef);
                    lastSendTime = Date.now();
                    
                    // Показываем направление движения глазами
                    showDirectionOnSphere(direction);
                    
                    // Обновляем lastSentPosition для отображения стрелки
                    lastSentPosition.copy(direction);
                    lastSentPosition.userData = { distance: keyForce };
                    directionNeedsUpdate = true;
                }
            }
        } else {
            // Возвращаем глаза в нормальное состояние, когда нет движения
            showNormalOnSphere();
        }
    }
    
    function onKeyDown(event) {
        // Обновляем состояние клавиш
        switch(event.key.toLowerCase()) {
            case 'w': keys.w = true; break;
            case 'a': keys.a = true; break;
            case 's': keys.s = true; break;
            case 'd': keys.d = true; break;
        }
    }
    
    function onKeyUp(event) {
        // Обновляем состояние клавиш
        switch(event.key.toLowerCase()) {
            case 'w': keys.w = false; break;
            case 'a': keys.a = false; break;
            case 's': keys.s = false; break;
            case 'd': keys.d = false; break;
        }
    }

    function onMouseMove(event) {
        // Сохраняем глобальные координаты мыши
        window.mouseX = event.clientX;
        window.mouseY = event.clientY;
        
        // Обновляем координаты мыши для Three.js
        mouse.x = (event.clientX / window.innerWidth) * 2 - 1;
        mouse.y = -(event.clientY / window.innerHeight) * 2 + 1;
        
        // Устанавливаем флаг активности мыши
        isMouseActive = true;
        
        // Вызываем функцию обновления направления
        castRayAndUpdateDirection();
    }
    
    function onMouseEnter(event) {
        // Мышь вошла в область канваса
        isMouseActive = true;
    }
    
    function onMouseLeave(event) {
        // Мышь покинула область канваса - останавливаем управление
        isMouseActive = false;
    }
    
    function updateRayFromLastMouse() {
        // Обновляем луч с текущими координатами мыши и новой позицией камеры
        castRayAndUpdateDirection();
    }
    
    function castRayAndUpdateDirection() {
        if (!cameraRef || !terrainMeshRef || !playerMeshRef || !socketRef) return;
        
        // Не обрабатываем управление мышью, если мышь точно вне канваса
        // Но разрешаем, если мышь была активна (для случаев движения камеры)
        if (!isMouseActive) {
            return;
        }
        
        // Устанавливаем луч от камеры через координаты мыши
        raycaster.setFromCamera(mouse, cameraRef);
        
        // Находим пересечения с террейном
        const intersects = raycaster.intersectObjects([terrainMeshRef]);
    
        if (intersects.length > 0) {
            const targetPosition = intersects[0].point;
            lastIntersectPoint.copy(targetPosition);
            
            // Вычисляем направление в 3D пространстве (с учетом оси Y)
            currentDirection.set(
                targetPosition.x - playerMeshRef.position.x,
                targetPosition.y - playerMeshRef.position.y, // Учитываем высоту
                targetPosition.z - playerMeshRef.position.z
            );
            
            // Сохраняем длину до нормализации (расстояние от игрока до точки пересечения)
            const distance = currentDirection.length();
            
            // Нормализуем для получения направления
            currentDirection.normalize();
            
            // Экспортируем направление в глобальную переменную для глаз
            window.gamepadDirection = currentDirection.clone();
            
            // Запоминаем направление и расстояние
            lastSentPosition.copy(currentDirection);
            
            // Сохраняем исходное расстояние для использования в updateArrowHelper
            lastSentPosition.userData = { distance: distance };
            
            // Помечаем, что направление нужно обновить
            directionNeedsUpdate = true;
            
            // Проверяем, нужно ли отправлять данные на сервер
            if (Date.now() - lastSendTime > SEND_INTERVAL) {
<<<<<<< HEAD
=======
                console.log('[Gamepad] Отправляем направление:', {
                    direction: { x: currentDirection.x, y: currentDirection.y, z: currentDirection.z },
                    distance: distance,
                    mouse: { x: mouse.x, y: mouse.y },
                    isMouseActive: isMouseActive
                });
                
                // Показываем направление движения глазами
                showDirectionOnSphere(currentDirection);
                
>>>>>>> 2dfe7b2a
                sendDirectionToServer(currentDirection, distance, socketRef);
                lastSendTime = Date.now();
            }
        }
    }

    function sendDirectionToServer(direction, distance, socket) {
        // Проверяем состояние соединения
        let useServerPhysics = checkConnectionState();
        
        // Получаем конфигурацию физики
        const physicsConfig = getPhysicsConfig();
        if (!physicsConfig) {
            console.error('[Gamepad] Конфигурация физики не инициализирована');
            return;
        }

        // Получаем ID объекта игрока
        const playerObjectID = gameStateManager.getPlayerObjectID();
        if (!playerObjectID) {
            console.warn('[Gamepad] Player ID еще не получен от сервера, команда не отправлена');
            return;
        }

        // Вычисляем адаптивную мертвую зону
        // Для радиусов сфер 2-20 единиц используем мертвую зону от 5 до 25 единиц
        const estimatedRadius = Math.min(20, Math.max(2, distance / 10)); // Оценка радиуса по расстоянию
        const adaptiveDeadzone = Math.min(MAX_DEADZONE, Math.max(MIN_DEADZONE, estimatedRadius * 1.5));
        
        // Если расстояние меньше адаптивной мертвой зоны, не отправляем команду
        if (distance < adaptiveDeadzone) {
            return;
        }

        // Для мышиного управления увеличиваем дистанцию, которая используется как сила импульса
        const enhancedDistance = Math.min(distance * 1.5, 100); // Увеличиваем на 50%, но не больше 100
        
        // Вычисляем силу импульса
        const force = {
            x: direction.x * enhancedDistance,
            y: direction.y * enhancedDistance,
            z: direction.z * enhancedDistance
        };

        // Отправляем команду на сервер, если соединение активно
        if (useServerPhysics && socket && socket.readyState === WebSocket.OPEN) {
            try {
                socket.send(JSON.stringify({
                    type: 'cmd',
                    cmd: 'MOUSE_VECTOR',
                    data: {
                        x: direction.x,
                        y: direction.y,
                        z: direction.z,
                        distance: enhancedDistance
                    },
                    client_time: Date.now(),
                    object_id: playerObjectID // Используем динамический player ID
                }));
            } catch (error) {
                console.error('[Gamepad] Ошибка отправки команды на сервер:', error);
                useServerPhysics = false;
            }
        }
        
        // Если не используем серверную физику, применяем импульс локально
        if (!useServerPhysics) {
            const currentTime = Date.now();
            const timeSinceLastImpulse = currentTime - lastLocalImpulseTime;
            
            // Применяем импульс только если прошло достаточно времени с последнего применения
            if (timeSinceLastImpulse >= LOCAL_IMPULSE_INTERVAL) {
                try {
                    applyImpulseToSphere(playerObjectID, force); // Используем динамический player ID
                    
                    // Обновляем время последнего применения импульса
                    lastLocalImpulseTime = currentTime;
                } catch (error) {
                    console.error('[Gamepad] Ошибка применения локального импульса:', error);
                }
            }
        }
    }
}

// Функция для включения/выключения отображения arrowHelper
export function setDebugMode(enabled) {
    if (arrowHelper) {
        arrowHelper.visible = enabled;
    }
}

// Функция для получения текущего статуса отладочного режима
export function getDebugMode() {
    return DEBUG_MODE;
}

// Обновляем позицию и направление arrowHelper
function updateArrowHelper(playerMesh) {
    if (arrowHelper) {
        // Позиция стрелки с учетом смещения по высоте
        const arrowPosition = new THREE.Vector3(
            playerMesh.position.x,
            playerMesh.position.y + ARROW_HEIGHT_OFFSET, // Поднимаем стрелку над игроком
            playerMesh.position.z
        );
        
        // Обновляем позицию стрелки
        arrowHelper.position.copy(arrowPosition);
        
        // Устанавливаем направление стрелки (теперь с учетом оси Y)
        arrowHelper.setDirection(lastSentPosition);
        
        // Используем сохраненное расстояние до точки пересечения
        const distance = lastSentPosition.userData ? lastSentPosition.userData.distance : MIN_ARROW_LENGTH;
        
        // Ограничиваем длину стрелки, чтобы она не была слишком большой или маленькой
        const arrowLength = Math.min(MAX_ARROW_LENGTH, Math.max(MIN_ARROW_LENGTH, distance));
        
        // Устанавливаем длину стрелки пропорционально расстоянию
        arrowHelper.setLength(arrowLength);
    }
}

// Экспортируем функции для использования в других модулях
export { initGamepad, updateArrowHelper };

// Экспортируем функции для получения данных о луче мыши
export function getCurrentDirection() {
    return currentDirection.clone();
}

export function getLastIntersectPoint() {
    return lastIntersectPoint.clone();
}

export function isMouseActiveInCanvas() {
    return isMouseActive;
}<|MERGE_RESOLUTION|>--- conflicted
+++ resolved
@@ -270,19 +270,7 @@
             
             // Проверяем, нужно ли отправлять данные на сервер
             if (Date.now() - lastSendTime > SEND_INTERVAL) {
-<<<<<<< HEAD
-=======
-                console.log('[Gamepad] Отправляем направление:', {
-                    direction: { x: currentDirection.x, y: currentDirection.y, z: currentDirection.z },
-                    distance: distance,
-                    mouse: { x: mouse.x, y: mouse.y },
-                    isMouseActive: isMouseActive
-                });
-                
-                // Показываем направление движения глазами
-                showDirectionOnSphere(currentDirection);
-                
->>>>>>> 2dfe7b2a
+
                 sendDirectionToServer(currentDirection, distance, socketRef);
                 lastSendTime = Date.now();
             }
