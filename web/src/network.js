--- conflicted
+++ resolved
@@ -8,14 +8,10 @@
     stepPhysics,
     updatePhysicsObjects
 } from './physics';
-<<<<<<< HEAD
+
 import gameStateManager from './gamestatemanager';
 import { SimpleFoodClient } from './simple-food-client.js';
-=======
-import gameStateManager from './gamestatemanager.js';
-import { logError } from './throttledlog.js';
-import { addEyesToSphere } from './eyes.js'; // Импортируем систему глаз
->>>>>>> 2dfe7b2a
+
 
 let ws = null;
 let physicsStarted = false;
